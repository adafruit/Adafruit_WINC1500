--- conflicted
+++ resolved
@@ -25,7 +25,6 @@
 #include <SPI.h>
 #include <Adafruit_WINC1500.h>
 
-<<<<<<< HEAD
 // Define the WINC1500 board connections below.
 // If you're following the Adafruit WINC1500 board
 // guide you don't need to modify these:
@@ -43,16 +42,6 @@
 Adafruit_WINC1500 WiFi(WINC_CS, WINC_IRQ, WINC_RST);
 
 // Or just use hardware SPI (SCK/MOSI/MISO) and defaults, SS -> #10, INT -> #7, RST -> #5, EN -> 3-5V
-=======
-#define WINC_CS   8
-#define WINC_IRQ  7
-#define WINC_RST  4
-#define WINC_EN   2     // or, tie EN to VCC and comment this out
-
-Adafruit_WINC1500 WiFi(WINC_CS, WINC_IRQ, WINC_RST);
-
-// Default Hardware SPI (SCK/MOSI/MISO), SS -> #10, INT -> #7, RST -> #5, EN -> 3-5V
->>>>>>> 08ad733f
 //Adafruit_WINC1500 WiFi;
 
 char ssid[] = "yourNetwork";                     // your network SSID (name)
@@ -160,8 +149,4 @@
   Serial.print("Encryption Type:");
   Serial.println(encryption, HEX);
   Serial.println();
-<<<<<<< HEAD
-}
-=======
-}
->>>>>>> 08ad733f
+}