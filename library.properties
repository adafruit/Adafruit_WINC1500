--- conflicted
+++ resolved
@@ -1,16 +1,9 @@
-<<<<<<< HEAD
+
 name=Adafruit_WINC1500
-version=0.6.0
+version=0.7.0
 author=Arduino
 maintainer=adafruit <support@adafruit.com>
 sentence=Network driver for WINC1500 module (forked off the Arduino Wifi Shield 101)
-=======
-name=WiFi101
-version=0.9.1
-author=Arduino
-maintainer=Arduino <info@arduino.cc>
-sentence=Network driver for ATMEL WINC1500 module (used on Arduino/Genuino Wifi Shield 101 and MKR1000 boards)
->>>>>>> f9805e24
 paragraph=This library implements a network driver for devices based on the ATMEL WINC1500 wifi module
 category=Communication
 url=http://www.arduino.cc/en/Reference/WiFi101
